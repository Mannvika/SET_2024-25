from flask import Flask, Response, jsonify, request
from flask_cors import CORS
from flask_socketio import SocketIO
import cv2
import sounddevice as sd
import numpy as np
import threading
<<<<<<< HEAD

=======
import time
>>>>>>> b4bb7ff4
app = Flask(__name__)
CORS(app)
socketio = SocketIO(app, cors_allowed_origins="*")

<<<<<<< HEAD
# Video and audio parameters
SAMPLE_RATE = 44100  # Audio sample rate in Hz
CHUNK_SIZE = 1024  # Audio chunk size
=======
# initialize a lock used to ensure thread-safe
# exchanges of the frames (useful for multiple browsers/tabs
# are viewing tthe astream)
>>>>>>> b4bb7ff4
lock = threading.Lock()

def capture_audio():
    """Capture audio in real-time and send to the client."""
    def audio_callback(indata, frames, time, status):
        if status:
            print(status)
        # Send audio data to React client
        socketio.emit('audio_data', indata.tolist())

    # Start audio stream
    with sd.InputStream(samplerate=SAMPLE_RATE, channels=1, callback=audio_callback, blocksize=CHUNK_SIZE):
        threading.Event().wait()  # Keep thread running

@app.route('/stream', methods=['GET'])
def stream():
<<<<<<< HEAD
    """Stream video frames to the client."""
    return Response(generate_video(), mimetype="multipart/x-mixed-replace; boundary=frame")

def generate_video():
    """Generate video frames for streaming."""
    vc = cv2.VideoCapture(0)
    if not vc.isOpened():
        return

    while True:
        rval, frame = vc.read()
        if not rval:
            break
        with lock:
            _, encoded_image = cv2.imencode(".jpg", frame)
            yield (b'--frame\r\n' b'Content-Type: image/jpeg\r\n\r\n' + bytearray(encoded_image) + b'\r\n')
    vc.release()

@socketio.on('audio_data_from_client')
def handle_audio_data_from_client(data):
    """Receive audio data from the client."""
    print("Received audio data from client:", data)
    # Process or save the incoming audio data as needed
=======
   return Response(generate(), mimetype = "multipart/x-mixed-replace; boundary=frame")

@app.route('/get-ip', methods=['GET'])
def get_ip():
    return {'ip': ipv4_address}  # Replace '127.0.0.1' with the dynamic IP if needed.

#NEW CHANGES

current_direction = None

def continuous_movement():
    while True:
        if current_direction:
            print(f"Moving {current_direction}...")
            # Send movement command to the robot here for `current_direction`
            # Example: robot.move(current_direction)
        time.sleep(0.1)  # Adjust interval for smooth movement

# Start the continuous movement loop in a separate thread
movement_thread = threading.Thread(target=continuous_movement)
movement_thread.daemon = True
movement_thread.start()

@app.route('/direction', methods=['POST'])
def direction():
    global current_direction
    data = request.json
    direction = data.get("direction")
    state = data.get("state")

    # Ensure only one direction is active at a time
    if state == "move":
        if current_direction != direction:
            current_direction = direction  # Set new direction
            print(f"Start moving {direction}")
    elif state == "stop" and current_direction == direction:
        current_direction = None
        print(f"Stop moving {direction}")

    return jsonify({"status": "success", "direction": direction, "state": state})

# End of new changesa

def generate():
   # grab global references to the lock variable
   global lock
   # initialize the video stream
   vc = cv2.VideoCapture(0)
   
   # check camera is open
   if vc.isOpened():
      rval, frame = vc.read()
   else:
      rval = False

   # while streaming
   while rval:
      # wait until the lock is acquired
      with lock:
         # read next frame
         rval, frame = vc.read()
         # if blank frame
         if frame is None:
            continue

         # encode the frame in JPEG format
         (flag, encodedImage) = cv2.imencode(".jpg", frame)

         # ensure the frame was successfully encoded
         if not flag:
            continue

      # yield the output frame in the byte format
      yield(b'--frame\r\n' b'Content-Type: image/jpeg\r\n\r\n' + bytearray(encodedImage) + b'\r\n')
   # release the camera
   vc.release()
>>>>>>> b4bb7ff4

if __name__ == '__main__':
    # Start audio capture in a separate thread
    threading.Thread(target=capture_audio).start()
    # Run the Flask-SocketIO app
    socketio.run(app, host="0.0.0.0", port=8000, debug=False, use_reloader=False)<|MERGE_RESOLUTION|>--- conflicted
+++ resolved
@@ -5,24 +5,14 @@
 import sounddevice as sd
 import numpy as np
 import threading
-<<<<<<< HEAD
 
-=======
-import time
->>>>>>> b4bb7ff4
 app = Flask(__name__)
 CORS(app)
 socketio = SocketIO(app, cors_allowed_origins="*")
 
-<<<<<<< HEAD
 # Video and audio parameters
 SAMPLE_RATE = 44100  # Audio sample rate in Hz
 CHUNK_SIZE = 1024  # Audio chunk size
-=======
-# initialize a lock used to ensure thread-safe
-# exchanges of the frames (useful for multiple browsers/tabs
-# are viewing tthe astream)
->>>>>>> b4bb7ff4
 lock = threading.Lock()
 
 def capture_audio():
@@ -39,7 +29,6 @@
 
 @app.route('/stream', methods=['GET'])
 def stream():
-<<<<<<< HEAD
     """Stream video frames to the client."""
     return Response(generate_video(), mimetype="multipart/x-mixed-replace; boundary=frame")
 
@@ -63,84 +52,6 @@
     """Receive audio data from the client."""
     print("Received audio data from client:", data)
     # Process or save the incoming audio data as needed
-=======
-   return Response(generate(), mimetype = "multipart/x-mixed-replace; boundary=frame")
-
-@app.route('/get-ip', methods=['GET'])
-def get_ip():
-    return {'ip': ipv4_address}  # Replace '127.0.0.1' with the dynamic IP if needed.
-
-#NEW CHANGES
-
-current_direction = None
-
-def continuous_movement():
-    while True:
-        if current_direction:
-            print(f"Moving {current_direction}...")
-            # Send movement command to the robot here for `current_direction`
-            # Example: robot.move(current_direction)
-        time.sleep(0.1)  # Adjust interval for smooth movement
-
-# Start the continuous movement loop in a separate thread
-movement_thread = threading.Thread(target=continuous_movement)
-movement_thread.daemon = True
-movement_thread.start()
-
-@app.route('/direction', methods=['POST'])
-def direction():
-    global current_direction
-    data = request.json
-    direction = data.get("direction")
-    state = data.get("state")
-
-    # Ensure only one direction is active at a time
-    if state == "move":
-        if current_direction != direction:
-            current_direction = direction  # Set new direction
-            print(f"Start moving {direction}")
-    elif state == "stop" and current_direction == direction:
-        current_direction = None
-        print(f"Stop moving {direction}")
-
-    return jsonify({"status": "success", "direction": direction, "state": state})
-
-# End of new changesa
-
-def generate():
-   # grab global references to the lock variable
-   global lock
-   # initialize the video stream
-   vc = cv2.VideoCapture(0)
-   
-   # check camera is open
-   if vc.isOpened():
-      rval, frame = vc.read()
-   else:
-      rval = False
-
-   # while streaming
-   while rval:
-      # wait until the lock is acquired
-      with lock:
-         # read next frame
-         rval, frame = vc.read()
-         # if blank frame
-         if frame is None:
-            continue
-
-         # encode the frame in JPEG format
-         (flag, encodedImage) = cv2.imencode(".jpg", frame)
-
-         # ensure the frame was successfully encoded
-         if not flag:
-            continue
-
-      # yield the output frame in the byte format
-      yield(b'--frame\r\n' b'Content-Type: image/jpeg\r\n\r\n' + bytearray(encodedImage) + b'\r\n')
-   # release the camera
-   vc.release()
->>>>>>> b4bb7ff4
 
 if __name__ == '__main__':
     # Start audio capture in a separate thread
